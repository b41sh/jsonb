--- conflicted
+++ resolved
@@ -20,17 +20,10 @@
     array_length, array_values, as_bool, as_null, as_number, as_str, build_array, build_object,
     compare, concat, contains, convert_to_comparable, delete_by_index, delete_by_keypath,
     delete_by_name, exists_all_keys, exists_any_keys, from_slice, get_by_index, get_by_keypath,
-<<<<<<< HEAD
     get_by_name, get_by_path, get_by_path_array, is_array, is_object, keypath::parse_key_paths,
     object_each, object_keys, parse_value, path_exists, path_match, strip_nulls, to_bool, to_f64,
-    to_i64, to_pretty_string, to_str, to_string, to_u64, traverse_check_string, type_of, Error,
-    Number, Object, Value,
-=======
-    get_by_name, get_by_path, is_array, is_object, keypath::parse_key_paths, object_each,
-    object_keys, parse_value, path_exists, path_match, strip_nulls, to_bool, to_f64, to_i64,
-    to_pretty_string, to_serde_json, to_serde_json_object, to_str, to_string, to_u64,
+    to_i64, to_pretty_string, to_serde_json, to_serde_json_object, to_str, to_string, to_u64,
     traverse_check_string, type_of, Error, Number, Object, Value,
->>>>>>> 3fe3acdf
 };
 
 use jsonb::jsonpath::parse_json_path;
